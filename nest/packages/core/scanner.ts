--- conflicted
+++ resolved
@@ -522,11 +522,7 @@
       metadataKey,
       component,
     );
-<<<<<<< HEAD
-    /**提取类原型对象上方法的元数据 */
-=======
     /**获取原型上所有的方法上有关metadataKey的元数据 */
->>>>>>> bf51548c
     const methodInjectables = this.metadataScanner
     /**获取原型上所有的方法 */
       .getAllMethodNames(component.prototype)
