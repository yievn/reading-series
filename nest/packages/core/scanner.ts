--- conflicted
+++ resolved
@@ -115,11 +115,7 @@
     /**可选的模块覆盖定义，用于在测试或特定环境下替换模块的实现 */
     overrides = [],
   }: ModulesScanParameters): Promise<Module[]> {
-<<<<<<< HEAD
-
-=======
     /** */
->>>>>>> 24b8c977
     const { moduleRef: moduleInstance, inserted: moduleInserted } =
       (await this.insertOrOverrideModule(moduleDefinition, overrides, scope)) ??
       {};
@@ -560,20 +556,12 @@
       }
     | undefined
   > {
-<<<<<<< HEAD
-    /**查找是否存在对当前模块的覆盖定义 */
-=======
     /**在模块定义中存在与模块覆盖列表匹配的模块 */
->>>>>>> 24b8c977
     const overrideModule = this.getOverrideModuleByModule(
       moduleDefinition,
       overrides,
     );
-<<<<<<< HEAD
     /**如果存在覆盖定义，则使用覆盖定义中指定的新模块来替换原有的模块 */
-=======
-    /**存在匹配的模块，使用新模块 */
->>>>>>> 24b8c977
     if (overrideModule !== undefined) {
       return this.overrideModule(
         moduleDefinition,
@@ -587,28 +575,20 @@
      */
     return this.insertModule(moduleDefinition, scope);
   }
-<<<<<<< HEAD
-  /**查找给定模块的覆盖定义 */
-=======
   /**
    * 主要作用是在一个模块覆盖列表中查找与给定模块匹配的覆盖定义。
    * 这是实现模块动态替换的关键步骤，允许在不修改原始模块代码的情况下，改变模块的行为或依赖。
    */
->>>>>>> 24b8c977
   private getOverrideModuleByModule(
     /**要查找覆盖的模块定义 */
     module: ModuleDefinition,
     /**一个包含覆盖信息的数组 */
     overrides: ModuleOverride[],
   ): ModuleOverride | undefined {
-<<<<<<< HEAD
-    /**如果模块是一个前向引用 */
-=======
     /**
      * 检查传入的module是否是一个正向引用ForwardReference（正向引用是一种特殊的模块定义，
      * 允许模块在定义时引用尚未完全定义的模块，这在处理循环依赖时非常有用）
      */
->>>>>>> 24b8c977
     if (this.isForwardReference(module)) {
       return overrides.find(moduleToOverride => {
         /**
