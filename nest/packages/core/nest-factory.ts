--- conflicted
+++ resolved
@@ -86,11 +86,6 @@
     const applicationConfig = new ApplicationConfig();
     /**根据配置对象创建一个nest容器 */
     const container = new NestContainer(applicationConfig);
-<<<<<<< HEAD
-
-=======
-    // 
->>>>>>> 33d1f4b6
     const graphInspector = this.createGraphInspector(appOptions, container);
 
     this.setAbortOnError(serverOrOptions, options);
